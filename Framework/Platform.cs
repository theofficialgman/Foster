--- conflicted
+++ resolved
@@ -151,10 +151,6 @@
 		byte* ptr = (byte*) s;
 		while (*ptr != 0)
 			ptr++;
-<<<<<<< HEAD
-=======
-
->>>>>>> 00c706fc
 		return Encoding.UTF8.GetString((byte*)s, (int)(ptr - (byte*)s));
 	}
 
